# venv: "C:\Users\DannyDzNuts\Desktop\Development\No More Running v0.1\venv\Scripts\activate.bat"

"""
No More Running
A tkinter-based program for inter-station communication. Designed for use in restaurants, adapted to the world.

Created by Daniel Blake, 2024

Dependencies:
    Standard Libraries:
        - configparser: For reading and managing configuration files.
        - os: To handle file and directory operations.
        - time: For time-related functions.
        - threading: To enable concurrent execution of tasks.
        - hmac, hashlib: For cryptographic operations.
        - secrets: To generate secure tokens and passwords.
        - random: For random number generation.
        - tkinter: To create the graphical user interface (GUI).
        - uuid: For generating unique identifiers.
        - datetime: For working with dates and times.
        - queue: For thread-safe message passing.
        - copy: For deep and shallow copy operations.

    Third-Party Libraries:
        - paho.mqtt.client (v1.6.1): For MQTT messaging.
        - pygame (v2.6.1): For multimedia functionality, including audio playback.
        - Pillow (PIL, v11.0.0): For image processing and manipulation.
        - dateutil.relativedelta (v2.9.0.post0): For advanced date manipulations.
        - cryptography (v44.0.0): For secure encryption and decryption operations.

Usage:
    - Run the program with Python 3.11.x or higher.
    - Ensure the required dependencies are installed (preferably in a virtual environment).
    - Example: `python3 no_more_running.pyw`

Features:
    - Fast, Lightweight Communication
    - Customizability
    - Lightweight Security - Designed to prevent misuse from laypeople (not designed for sensitive data)

License:
    This project is licensed under the GNU General Public License (GPL). You are free to use, modify, and distribute this software, provided that any derivatives are also licensed under the GPL.

    For more details, see the GNU GPL documentation.
"""
import os
os.environ['PYGAME_HIDE_SUPPORT_PROMPT'] = '1' 
# Hides the pygame support message (makes console cleaner when debuging).
# I've credited pygame in the README so they're more visible since this program doesn't show a console.

import configparser
import platform
import time
import threading
import hmac
import hashlib
import secrets
import random
import tkinter as tk

from math import radians, sin, cos
from contextlib import redirect_stdout, redirect_stderr
from tkinter import Button, Label, Toplevel, PhotoImage, messagebox
from uuid import uuid4
from datetime import datetime
from queue import Queue, Empty

import paho.mqtt.client as mqtt # v1.6.1
import pygame # v2.6.1
from PIL import Image, ImageTk, ImageDraw # v11.0.0
from dateutil.relativedelta import relativedelta # v2.9.0.post0
from cryptography.hazmat.primitives.ciphers import Cipher, algorithms, modes # v44.0.0
from cryptography.hazmat.backends import default_backend
from cryptography.hazmat.primitives import padding

PROG_VER = '4.45_nightly'
RESOURCES_DIR = os.path.join('.', 'resources')
IMG_DIR = os.path.join(RESOURCES_DIR, 'images')
LOG_FILE = os.path.join(RESOURCES_DIR, 'log.txt')
CONFIG_FILE = os.path.join(RESOURCES_DIR, 'settings.ini')
ICO_PATH = os.path.join(IMG_DIR, 'logo.ico')

local_state = {} # Client configurtion, temporary global vars, client auth state

lock = threading.Lock()
config_initialized = threading.Event() # Prevents race condition with logic / mqtt threads at start of program

pygame.mixer.init()

class ContentPanel(tk.Frame):
    def __init__(self, parent, mode = 'main', *args, **kwargs):
        super().__init__(parent, *args, **kwargs)

        self.configure(bg = local_state['mc_bg_color'])

        self.num_columns = 4
        self.num_rows = 3
        self.objs_per_page = 12
        self.grid_tracker = [[None for _ in range(self.num_columns)] for _ in range(self.num_rows)]
<<<<<<< HEAD
        self.current_main_page = 1
        self.current_sec_page = 1
        self.mode = mode

        self.main_objs = list(local_state['main_obj_refs']) if mode == 'main' and local_state['main_obj_refs'] else []
        self.sec_objs = list(local_state['sec_obj_refs']) if mode == 'sec' and local_state['sec_obj_refs'] else []
        
        if mode == 'main':
            self.total_main_pages = max((len(self.main_objs) + self.objs_per_page - 1) // self.objs_per_page, 1)
        elif mode == 'sec':
            self.total_sec_pages = max((len(self.sec_objs) + self.objs_per_page - 1) // self.objs_per_page, 1)

        if self.main_objs and self.mode == 'main':
            self.populate_grid(self.current_main_page, self.mode)
        elif self.sec_objs and self.mode == 'sec':
            self.populate_grid(self.current_sec_page, self.mode)

=======
        
>>>>>>> a2458a94
        self.grid_columnconfigure(0, weight = 1)
        self.grid_columnconfigure(1, weight = 1)
        self.grid_columnconfigure(2, weight = 1)
        self.grid_columnconfigure(3, weight = 1)

        self.grid_rowconfigure(0, weight = 1)
        self.grid_rowconfigure(1, weight = 1)
        self.grid_rowconfigure(2, weight = 1)
        self.grid_rowconfigure(3, weight = 1)


        self.nav_bar = tk.Canvas(self, 
                                      width = 300, 
                                      height = 75, 
                                      bg = local_state['side_bg_color'],
                                      highlightthickness = 0)
        
        try:
            _img_left_arrow_path = os.path.join(IMG_DIR, 'arrow_left.png')
            _img_right_arrow_path = os.path.join(IMG_DIR, 'arrow_right.png')
            _img_first_page_path = os.path.join(IMG_DIR, 'first_page.png')
            _img_last_page_path = os.path.join(IMG_DIR, 'last_page.png')
            _img_left_arrow = Image.open(_img_left_arrow_path).resize((56, 56))
            _img_right_arrow = Image.open(_img_right_arrow_path).resize((56, 56))
            _img_first_page = Image.open(_img_first_page_path).resize((38, 38))
            _img_last_page = Image.open(_img_last_page_path).resize((38, 38))

        except Exception as e:
            # Creates an image placeholder if image above cannot be loaded.
            _placeholder = Image.new('RGBA', (38, 28), (200, 200, 200, 255))
            _draw = ImageDraw.Draw(_placeholder)
            _draw.line((0, 0, 38, 38), fill = 'red', width = 2)
            _draw.line((0, 38, 38, 0), fill = 'red', width = 2)
            _img_left_arrow = _placeholder
            _img_right_arrow = _placeholder
            _img_first_page = _placeholder
            _img_last_page = _placeholder

        self.img_left_arrow = ImageTk.PhotoImage(_img_left_arrow)
        self.img_right_arrow = ImageTk.PhotoImage(_img_right_arrow)
        self.img_first_page = ImageTk.PhotoImage(_img_first_page)
        self.img_last_page = ImageTk.PhotoImage(_img_last_page)

        self.cont_img_left_arrow = Label(self.nav_bar, 
                                         image = self.img_left_arrow, 
                                         bg = local_state['side_bg_color'], 
                                         )
        
        self.cont_img_right_arrow = Label(self.nav_bar, 
                                          image = self.img_right_arrow, 
                                          bg = local_state['side_bg_color'], 
                                          )
        
        self.cont_img_first_page = Label(self.nav_bar, 
                                         image = self.img_first_page, 
                                         bg = local_state['side_bg_color'], 
                                         )
        
        self.cont_img_last_page = Label(self.nav_bar, 
                                        image = self.img_last_page, 
                                        bg = local_state['side_bg_color'], 
                                        )

        self.cont_img_left_arrow.bind("<Button-1>", lambda e: self.go_to_previous_page(self.mode))
        self.cont_img_right_arrow.bind("<Button-1>", lambda e: self.go_to_next_page(self.mode))
        self.cont_img_first_page.bind("<Button-1>", lambda e: self.go_to_first_page(self.mode))
        self.cont_img_last_page.bind("<Button-1>", lambda e: self.go_to_last_page(self.mode))

        self.nav_bar.place(relx = 0.84, rely = 0.93)
        self.cont_img_first_page.place(relx = 0.05, rely = 0.2)
        self.cont_img_left_arrow.place(relx = 0.28, rely = 0.1)
        self.cont_img_right_arrow.place(relx = 0.52, rely = 0.1)
        self.cont_img_last_page.place(relx = 0.8, rely = 0.21)

    def add_object(self, obj, mode):
        if mode == 'main':
            self.main_objs.append(obj)
            self.total_main_pages = max((len(self.main_objs) + self.objs_per_page - 1) // self.objs_per_page, 1)
        else:
            self.sec_objs.append(obj)
            self.total_sec_pages = max((len(self.sec_objs) + self.objs_per_page - 1) // self.objs_per_page, 1)

        self.populate_grid(self.current_main_page, mode)

    def get_page(self, page_number, mode):
        items = self.main_objs if mode == 'main' else self.sec_objs

        start_index = (page_number - 1) * self.objs_per_page
        end_index = start_index + self.objs_per_page
        return items[start_index:end_index]


    def clear_grid(self):
        """Remove objects from the grid without destroying them."""
        for row in range(self.num_rows):
            for col in range(self.num_columns):
                if self.grid_tracker[row][col] is not None:
                    self.grid_tracker[row][col].grid_forget()  # Hide the widget
                    self.grid_tracker[row][col] = None


    def populate_grid(self, page_number, mode):
        self.clear_grid()  # Clear the current grid

        items = self.get_page(page_number, mode)

        if not items:  # If no items exist, just return without doing anything
            return

        for obj in items:
            row, column = self._find_next_cell(self.grid_tracker)
            if row is not None and column is not None:
                obj.grid(row=row, column=column)
                self.grid_tracker[row][column] = obj

    @property
    def total_pages(self):
        objs = self.main_objs if self.mode == 'main' else self.sec_objs
        total = max((len(objs) + self.objs_per_page - 1) // self.objs_per_page, 1)
        return total


    def go_to_next_page(self, event=None):
        if self.mode == 'main' and self.current_main_page < self.total_pages:
            self.current_main_page += 1
            self.populate_grid(self.current_main_page, self.mode)
        elif self.mode == 'sec' and self.current_sec_page < self.total_pages:
            self.current_sec_page += 1
            self.populate_grid(self.current_sec_page, self.mode)


    def go_to_previous_page(self, event = None):
        if self.mode == 'main' and self.current_main_page > 1:
            self.current_main_page -= 1
            self.populate_grid(self.current_main_page, self.mode)
        elif self.mode == 'sec' and self.current_sec_page > 1:
            self.current_sec_page -= 1
            self.populate_grid(self.current_sec_page, self.mode)

    def go_to_first_page(self, event = None):
        if self.mode == 'main' and self.current_main_page != 1:
            self.current_main_page = 1
            self.populate_grid(self.current_main_page, self.mode)
        elif self.mode == 'sec' and self.current_sec_page != 1:
            self.current_sec_page = 1
            self.populate_grid(self.current_sec_page, self.mode)

    def go_to_last_page(self, event = None):
        if self.mode == 'main' and self.current_main_page != self.total_pages:
            self.current_main_page = self.total_pages
            self.populate_grid(self.current_main_page, self.mode)
        elif self.mode == 'sec' and self.current_sec_page != self.total_pages:
            self.current_sec_page = self.total_pages
            self.populate_grid(self.current_sec_page, self.mode)

    def _page_active(self, event = None):
        if local_state.get('active_obj_id') not in (None, ''):
            _active_obj_id = str(local_state.get('active_obj_id'))
            
            if _active_obj_id in local_state['main_obj_refs']:
                _active_obj = local_state['main_obj_refs'][_active_obj_id]
            else:
                _active_obj = local_state['sec_obj_refs'][_active_obj_id]
            
            _active_obj.page()

    def _debug_gen_mainobjs(self, number_to_generate=5):
        """Generate and add sample objects to the panel for debugging purposes."""

        def _generate_phone_number():
            while True:
                area_code = random.randint(200, 999)
                if area_code % 100 != 11:
                    break

            central_office_code = random.randint(200, 999)
            station_number = random.randint(1000, 9999)

            return f"+1-{area_code}-{central_office_code}-{station_number}"

        for _ in range(number_to_generate):
            _title = f"#{random.randint(1000, 9999)}"
            _subtitle_val = _generate_phone_number()
            _flag_a = random.choice([True, False])
            _flag_b = random.choice([True, False])

            # Create a new MainObject instance
            main_obj = ContentObject(
                self,
                mode='main',
                title_val=_title,
                width=int(self.winfo_width() / 5),
                height=int(self.winfo_height() / 4),
                enable_timer=True,
                subtitle_val=_subtitle_val,
                flag_a_val=_flag_a,
                flag_b_val=_flag_b,
            )

            self.main_objs.append(main_obj)

            # Find the next available cell
            cell = self._find_next_cell(self.grid_tracker)
            if cell is not None:
                row, column = cell
                main_obj.grid(row=row, column=column)
                self.grid_tracker[row][column] = main_obj

    def _find_next_cell(self, grid_tracker):
        for row in range(len(grid_tracker)):
            for column in range(len(grid_tracker[row])):
                if grid_tracker[row][column] is None:
                    return row, column
        return None
    
    def instantiate_main_obj(self):
        number_to_generate = 5
        for _ in range(number_to_generate):
            _title = f"#{random.randint(1000, 9999)}"
            _flag_a = random.choice([True, False])
            _flag_b = random.choice([True, False])

        # Create a new MainObject instance
        sec_obj = ContentObject(
            self,
            mode = 'sec',
            title_val = _title,
            flag_a_val = _flag_a,
            flag_b_val = _flag_b,
        )
<<<<<<< HEAD

        sec_obj.pack(fill='x', padx=0, pady=1)

=======

        sec_obj.pack(fill='x', padx=0, pady=1)

>>>>>>> a2458a94
    def _debug_gen_secobjs(self):
        """Generate and add sample objects to the panel for debugging purposes."""
        object_creation_thread = threading.Thread(target = self.instatiate_main_obj, daemon = True)
        object_creation_thread.start()
        object_creation_thread.join()

class ContentObject(tk.Canvas):
    def __init__(self, parent, mode, title_val, width, height, enable_timer = False, subtitle_val = None, flag_a_val = False, flag_b_val = False):
        super().__init__(parent, bd = 0, relief = 'flat')
        if not mode in ('main', 'sec'): return

        # Colors (bd = Border)
        self.inactive_bg = self._brighten_color(local_state['mc_bg_color'], brighten_by = 10)
        self.fg_color = local_state['mc_fg_color']
        self.inactive_bd = self._brighten_color(self.inactive_bg, brighten_by = 10)
        self.active_bd = self._brighten_color(self.inactive_bd, 30)

        self.is_selected = False
        self.unique_id = uuid4()
        self.corner_radius = 23
        self.width = width
        self.height = height

        if local_state['accent_bg_color'] != '':
            self.accent_bg_color = local_state['accent_bg_color']
        else:
            self.accent_bg_color = '#F0F0F0'

        if local_state['accent_fg_color'] != '':
            self.accent_fg_color = local_state['accent_fg_color']
        else:
            self.accent_fg_color = '#0F0F0F'
            
        self.configure(height = self.height, 
                        width = self.width,
                        bd = 0, 
                        highlightthickness = 0,
                        bg = local_state['mc_bg_color']
        )

        self.pack_propagate(False)
        self.bind("<Button-1>", self._set_selected)
        self._draw_object()

        if mode == 'main':
            self.ref_dict = 'main_obj_refs'
        else:
            self.ref_dict = 'sec_obj_refs'
        
        if not subtitle_val is None:
            self.subtitle_enabled = True
            self.unmasked_subtitle_val = subtitle_val
            self.masked_subtitle_val = ''
            self.masking_enabled = local_state['config']['enable_masking']
            self.is_masked = False
        else:
            self.subtitle_enabled = False
        
        if self.masking_enabled:
            self.is_masked = True
            self.masked_subtitle_val = '*' * (len(self.unmasked_subtitle_val) - 4) + self.unmasked_subtitle_val[-4:]
            _init_subtitle_val = self.masked_subtitle_val
        else:
            _init_subtitle_val = self.unmasked_subtitle_val

        # Try to load and set flag icons, create placeholder on fail. 
        try: 
            if mode == 'main' and local_state['config']['main_flags_enabled']:
                _img_a_path = os.path.join(IMG_DIR, 'main_flag_a.png')
                _img_b_path = os.path.join(IMG_DIR, 'main_flag_b.png')
                _img_a = Image.open(_img_a_path).resize((38, 38))
                _img_b = Image.open(_img_b_path).resize((38, 38))

            elif local_state['config']['sec_flags_enabled']:
                _img_a_path = os.path.join(IMG_DIR, 'sec_flag_a.png')
                _img_b_path = os.path.join(IMG_DIR, 'sec_flag_b.png')
                _img_a = Image.open(_img_a_path).resize((38, 38))
                _img_b = Image.open(_img_b_path).resize((38, 38))
            
        except Exception as e:
            # Creates an image with a red X as a placeholder
            _placeholder = Image.new("RGBA", (38, 38), (200, 200, 200, 255))
            _draw = ImageDraw.Draw(_placeholder)
            _draw.line((0, 0, 38, 38), fill = 'red', width = 2)
            _draw.line((0, 38, 38, 0), fill = 'red', width = 2)

            _img_a = _placeholder
            _img_b = _placeholder
        
        self.img_flag_a = ImageTk.PhotoImage(_img_a)
        self.img_flag_b = ImageTk.PhotoImage(_img_b)

        self.lbl_title = tk.Label(self,
                                    text = title_val,
                                    bg = self.inactive_bg,
                                    fg = self.fg_color,
                                    font = ('Arial', 34, 'bold'),
                                    anchor = 'w')

        self.lbl_title.place(relx = 0.5, rely = 0.15, anchor = 'center')
        self.lbl_title.bind("<Button-1>", self._set_selected)
        
        if self.subtitle_enabled:
            self.lbl_subtitle = tk.Label(self,
                                            text = _init_subtitle_val,
                                            bg = self.inactive_bg,
<<<<<<< HEAD
                                            fg = self.fg_color,
=======
                                            fg = self.accent_fg_color,
>>>>>>> a2458a94
                                            font = ('Arial', 14),
                                            anchor = 'w')

            self.lbl_subtitle.place(relx = 0.5, rely = 0.3, anchor = 'center')
            self.lbl_subtitle.bind("<Button-1>", self._set_selected)

        if enable_timer:
            self.time_elapsed = 0
            self.time_thread = threading.Thread(target = self._update_elapsed_time, daemon = True)

            self.lbl_timer = tk.Label(self,
                                        text = self._format_time(),
                                        font = ('Ariel', 20, 'bold'),
                                        bg = self.inactive_bg,
                                        fg = self.fg_color)

            self.lbl_timer.place(relx = 0.5, rely = 0.5, anchor = 'center')
            self.lbl_timer.bind("<Button-1>", self._set_selected)
        

        if mode == 'main' and local_state['config']['main_flags_enabled']:
            _flag_a_name = local_state['config']['main_obj_flag_a_name']
            _flag_b_name = local_state['config']['main_obj_flag_b_name']


        elif mode == 'sec' and local_state['config']['sec_flags_enabled']:
            _flag_a_name = local_state['config']['sec_obj_flag_a_name']
            _flag_b_name = local_state['config']['sec_obj_flag_b_name']
            
        _mode_flags_map = {
            'main': local_state['config']['main_flags_enabled'],
            'sec': local_state['config']['sec_flags_enabled']
        }

        if _mode_flags_map[mode]:
            self.lbl_flag_a = tk.Label(self,
                                        text = _flag_a_name,
                                        font = ('Arial', 16),
                                        bg = self.inactive_bg,
<<<<<<< HEAD
                                        fg = self.fg_color)
=======
                                        fg = self.accent_fg_color)
>>>>>>> a2458a94
            
            self.cont_flag_a = tk.Label(self,
                                        image = self.img_flag_a,
                                        bg = self.inactive_bg)
            
            self.lbl_flag_b = tk.Label(self,
                                        text = _flag_b_name,
                                        font = ('Arial', 16),
                                        bg = self.inactive_bg,
<<<<<<< HEAD
                                        fg = self.fg_color)
=======
                                        fg = self.accent_fg_color)
>>>>>>> a2458a94
            
            self.cont_flag_b = tk.Label(self,
                                            image = self.img_flag_b,
                                            bg = self.inactive_bg)
            
            if flag_a_val:
                self.lbl_flag_a.place(relx = 0.3, rely = 0.7, anchor = 'center')
                self.cont_flag_a.place(relx = 0.3, rely = 0.85, anchor = 'center')
                self.lbl_flag_a.bind('<Button-1>', self._set_selected)
                self.cont_flag_a.bind('<Button-1>', self._set_selected)

            if flag_b_val:
                self.lbl_flag_b.place(relx = 0.7, rely = 0.7, anchor = 'center')
                self.cont_flag_b.place(relx = 0.7, rely = 0.85, anchor = 'center')
                self.lbl_flag_b.bind('<Button-1>', self._set_selected)
                self.cont_flag_b.bind('<Button-1>', self._set_selected)

        update_local_state(self.ref_dict, {f'{self.unique_id}': self})
        self.update_idletasks()
        self.time_thread.start()
    
    def _draw_object(self, outline_color=None, fill=None, _border_thickness=2):
        """Draw a rounded rectangle background with an outside border using polygons."""
        self.delete("all")  # Clear any previous drawings
        radius = self.corner_radius

        if outline_color is None:
            outline_color = self.inactive_bd

        if fill is None:
            fill = self.inactive_bg

        steps = 5  # Number of steps for smooth rounded corners

    # Helper to generate points for an arc
        def generate_arc_points(x, y, radius, start_angle, end_angle, steps):
<<<<<<< HEAD

            points = []
            for step in range(steps + 1):
                angle = radians(start_angle + step * (end_angle - start_angle) / steps)
                points.append((x + radius * cos(angle), y + radius * sin(angle)))
            return points

        # Generate points for the filled rounded rectangle
        filled_points = []
        # Top-left corner
        filled_points += generate_arc_points(radius, radius, radius, 180, 270, steps)
        # Top-right corner
        filled_points += generate_arc_points(self.width - radius, radius, radius, 270, 360, steps)
        # Bottom-right corner
        filled_points += generate_arc_points(self.width - radius, self.height - radius, radius, 0, 90, steps)
        # Bottom-left corner
        filled_points += generate_arc_points(radius, self.height - radius, radius, 90, 180, steps)

        # Draw the filled background
        self.create_polygon(filled_points, fill=fill, outline="", smooth=True)

=======

            points = []
            for step in range(steps + 1):
                angle = radians(start_angle + step * (end_angle - start_angle) / steps)
                points.append((x + radius * cos(angle), y + radius * sin(angle)))
            return points

        # Generate points for the filled rounded rectangle
        filled_points = []
        # Top-left corner
        filled_points += generate_arc_points(radius, radius, radius, 180, 270, steps)
        # Top-right corner
        filled_points += generate_arc_points(self.width - radius, radius, radius, 270, 360, steps)
        # Bottom-right corner
        filled_points += generate_arc_points(self.width - radius, self.height - radius, radius, 0, 90, steps)
        # Bottom-left corner
        filled_points += generate_arc_points(radius, self.height - radius, radius, 90, 180, steps)

        # Draw the filled background
        self.create_polygon(filled_points, fill=fill, outline="", smooth=True)

>>>>>>> a2458a94
        # Generate points for the border
        border_points = []
        # Top-left corner
        border_points += generate_arc_points(radius, radius, radius - _border_thickness / 2, 180, 270, steps)
        # Top-right corner
        border_points += generate_arc_points(self.width - radius, radius, radius - _border_thickness / 2, 270, 360, steps)
        # Bottom-right corner
        border_points += generate_arc_points(self.width - radius, self.height - radius, radius - _border_thickness / 2, 0, 90, steps)
        # Bottom-left corner
        border_points += generate_arc_points(radius, self.height - radius, radius - _border_thickness / 2, 90, 180, steps)

        # Draw the border
        self.create_polygon(border_points, fill="", outline=outline_color, width=_border_thickness, smooth=True)


    def _format_time(self):
        hours, remainder = divmod(self.time_elapsed, 3600)
        minutes, seconds = divmod(remainder, 60)
        
        return f'Age: {hours:02}:{minutes:02}:{seconds:02}'
    
    def _update_elapsed_time(self):
        self.time_elapsed += 1
        self.lbl_timer.config(text = self._format_time())
        self.after(1000, self._update_elapsed_time)
    
    def _brighten_color(self, hex_color, brighten_by=10):
        hex_color = hex_color.lstrip("#")

        if len(hex_color) != 6:
            raise ValueError("Invalid hex color code. Must be 6 characters long.")

        r = int(hex_color[0:2], 16)
        g = int(hex_color[2:4], 16)
        b = int(hex_color[4:6], 16)

        brightness = 0.299 * r + 0.587 * g + 0.114 * b
        max_brightness = 0.299 * 240 + 0.587 * 240 + 0.114 * 240

        if brightness >= max_brightness:
            return f"#{r:02X}{g:02X}{b:02X}"

        r = min(r + brighten_by, 255)
        g = min(g + brighten_by, 255)
        b = min(b + brighten_by, 255)

        brightened_color = f"#{r:02X}{g:02X}{b:02X}"
        return brightened_color

    def _set_selected(self, _is_selected):
        """Change the appearance of the widget to indicate selection."""

        _other_object_active = local_state['is_object_active']

        if not self.is_selected and _other_object_active == True:
            _active_obj_id = str(local_state.get('active_obj_id'))
            _active_obj = local_state[self.ref_dict][_active_obj_id]
            _active_obj.deselect()
            update_local_state('is_object_active', False)
            update_local_state('active_obj_id', '')
        
        _other_object_active = local_state['is_object_active']

        if not self.is_selected and not _other_object_active:
            self._draw_object(outline_color = self.active_bd, fill = self.accent_bg_color)
            # self.configure(bg = local_state['mc_bg'])
            if hasattr(self, 'lbl_flag_a'):
                self.cont_flag_a.configure(bg = self.accent_bg_color)
                self.lbl_flag_a.configure(bg = self.accent_bg_color, fg = self.accent_fg_color)

            if hasattr(self, 'lbl_flag_b'):
                self.cont_flag_b.configure(bg = self.accent_bg_color)
                self.lbl_flag_b.configure(bg = self.accent_bg_color, fg = self.accent_fg_color)
            
            self.lbl_title.configure(fg = self.accent_fg_color, bg = self.accent_bg_color)
            if hasattr(self, 'lbl_subtitle'): self.lbl_subtitle.configure(fg = self.accent_fg_color, bg = self.accent_bg_color)
            if hasattr(self, 'lbl_timer'): self.lbl_timer.configure(fg = self.accent_fg_color, bg = self.accent_bg_color)

            if self.masking_enabled:
                self.lbl_subtitle.configure(text = self.unmasked_subtitle_val)

            self.is_selected = True
            update_local_state('is_object_active', True)
            update_local_state('active_obj_id', self.unique_id)

        elif self.is_selected:
            self.deselect()

    def deselect(self):
        self.configure(bg = local_state['mc_bg_color'])
        self.lbl_title.configure(bg = self.inactive_bg)
        self._draw_object()

        if hasattr(self, 'cont_flag_a'):
            self.cont_flag_a.configure(bg = self.inactive_bg)
            self.lbl_flag_a.configure(bg = self.inactive_bg)
            self.lbl_flag_a.configure(fg = self.fg_color)

        if hasattr(self, 'cont_flag_b'):
            self.cont_flag_b.configure(bg = self.inactive_bg)
            self.lbl_flag_b.configure(bg = self.inactive_bg)
            self.lbl_flag_b.configure(fg = self.fg_color)
        
        self.lbl_title.configure(fg = self.fg_color)
        
        if hasattr(self, 'lbl_subtitle'): 
            self.lbl_subtitle.configure(fg = self.fg_color)
            self.lbl_subtitle.configure(bg = self.inactive_bg)
        
        if hasattr(self, 'lbl_timer'): 
            self.lbl_timer.configure(fg = self.fg_color)
            self.lbl_timer.configure(bg = self.inactive_bg)

        if self.masking_enabled:
            self.lbl_subtitle.configure(text = self.masked_subtitle_val)

        self.is_selected = False

        update_local_state('is_object_active', False)
        update_local_state('active_obj_id', None)

    def page(self, requestor="Debug"):
        # Get the root window from the parent
        root = self.winfo_toplevel()

        # Create a semi-transparent full-screen overlay
        overlay = tk.Frame(root, bg = self.inactive_bg)
        overlay.place(relx=0, rely=0, relwidth=1, relheight=1)
        overlay.tkraise()  # Ensure the overlay is above all other widgets

        # Add object details
        obj_name = self.lbl_title.cget("text")
        obj_reference_name = local_state["config"]["main_object_name"]

        # Add a label to display the message
        message_label = tk.Label(
            overlay,
            text=f"Page received from {requestor}\n\n{obj_reference_name}: {obj_name}",
            font=("Arial", 48),
            bg = self.inactive_bg,
            fg = self.fg_color,
        )
        
        message_label.place(relx=0.5, rely=0.4, anchor="center")

        # Event for sound playback control
        sound_event = threading.Event()

        # Dismiss button functionality
        def dismiss():
            sound_event.set()
            overlay.destroy()

        # Add a dismiss button
        dismiss_button = tk.Button(
            overlay,
            text="Dismiss",
            bg="#333333",
            fg="#FFFFFF",
            font=("Arial", 36),
            command=dismiss,
        )

        dismiss_button.place(relx=0.5, rely=0.65, anchor="center")

        # Function to play notification sound
        def play_sound():
            sound_path = os.path.join(RESOURCES_DIR, "notify.wav")
            if os.path.exists(sound_path):
                iteration = 0
                while not sound_event.is_set():
                    if iteration >= 3:  # Play sound up to 3 times
                        break
                    try:
                        sound = pygame.mixer.Sound(sound_path)
                        sound.play()
                        time.sleep(sound.get_length())
                        time.sleep(10)  # Delay between plays
                    except Exception as e:
                        break
                    iteration += 1

        # Start the sound thread
        sound_thread = threading.Thread(target=play_sound, daemon=True)
        sound_thread.start()

class SettingsContent(tk.Frame):
    def __init__(self, parent, mode):
        super().__init__(parent, bd = 1, relief = 'raised')
        
        _sub_font = ('Arial', 18)
        _section_font = ('Arial', 24, 'bold')
        
        self.bg_color = local_state['mc_bg_color']
        self.fg_color = local_state['mc_fg_color']
        
        labels = [
            ('lbl_section_GUI', 'INTERFACE', _section_font),
            ('lbl_section_CLIENT', 'ADVANCED', _section_font),
            ('lbl_client_name', 'Client Name:', _sub_font),
            ('lbl_client_id', 'Client ID:', _sub_font),
            ('lbl_client_password', 'Client Password:', _sub_font),
            ('lbl_client_audience', 'Client Group:', _sub_font),
            ('lbl_client_position', 'Client Sub Group:', _sub_font),
            ('lbl_broker_ip', 'Broker IP:', _sub_font),
            ('lbl_broker_port', 'Broker Port:', _sub_font),
            ('lbl_primary_psk', 'Primary PSK:', _sub_font),
            ('lbl_primary_psk_exp', 'Primary PSK Exp:', _sub_font),
            ('lbl_primary_psk_exp_val', '', _sub_font),
            ('lbl_backup_psk', 'Backup PSK:', _sub_font),
        ]

        for var_name, text, font in labels:
            setattr(self, var_name, tk.Label(text=text, font=font))

        
        mapping = {
            'client_name': 'val_client_name',
            'client_id': 'val_client_id',
            'client_audience': 'val_client_audience',
            'client_position': 'val_client_position',
            'main_object_name': 'val_main_obj_name',
            'main_obj_subtitle': 'val_main_obj_subtitle',
            'main_flags_enabled': 'val_main_flags_enabled',
            'main_obj_flag_a_name': 'val_main_obj_flag_a_name',
            'main_obj_flag_b_name': 'val_main_obj_flag_b_name',
            'secondary_object_name': 'val_secondary_obj_name',
            'secondary_flag_a_name': 'val_sec_flag_a_name',
            'secondary_flag_b_name': 'val_sec_flag_b_name',
            'secondary_flags_enabled': 'val_sec_flags_enabled',
            'enable_masking': 'enable_masking',
            'enable_debug': 'enable_debug'
        }

        for key, attr in mapping.items():
            setattr(self, attr, local_state['config'][key])
        
        self.lbl_section_GUI.place(rex = 0.05, rely = 0.05)

class SideBarButtons(tk.Frame):
    def __init__(self, parent, text, bg_color, width, height = 1, command=None, *args, **kwargs):
        super().__init__(parent, text=text, width=width, height=height, command=command, bg=bg_color, *args, **kwargs)
        
class SideBar(tk.Frame):
    def __init__(self, parent, main_content_panel, min_width=50, max_width=200):
        super().__init__(parent, width=min_width, bg=local_state['side_bg_color'], relief='groove')
        self.pack_propagate(True)

        self.min_width = min_width
        self.max_width = max_width
        self.current_width = min_width
        self.is_minimized = True
        self.bg_color = local_state['side_bg_color']
        self.fg_color = local_state['side_fg_color']
        self.main_content_panel = main_content_panel

        main_obj_name = local_state['config']['main_object_name']
        sec_obj_name = local_state['config']['sec_object_name']

        # Load and resize an image using Pillow for the logo
        try:
            raw_img = Image.open(os.path.join(IMG_DIR, 'logo.png'))
            ready_img = raw_img.resize((int(min_width - 25), int(min_width - 30)))
            self.image = ImageTk.PhotoImage(ready_img)
        except FileNotFoundError:
            self.image = tk.PhotoImage(width=min_width, height=60)

        # Create a label to hold the logo and text
        self.image_container = tk.Label(
            self, 
            image = self.image, 
            bg = self.bg_color, 
            text = 'NMR', 
            compound = 'left', 
            font = ('Ariel', 34), 
            fg = self.fg_color
        )

        # Create a spacer frame
        self.spacer = tk.Frame(self, width = 50, height = 1, bg = self.bg_color)

        # Create buttons (with icons and labels for extended mode)
        self.buttons = {
            'minimize': self._create_sidebar_button('Minimize', 'menu.png', command=self._toggle),
            f'show_{main_obj_name.capitalize()}_list': self._create_sidebar_button(f'Active {main_obj_name}s', 'show_main_objs.png', command = self._show_main_panel),
            f'show_{sec_obj_name.capitalize()}_list': self._create_sidebar_button(f'{sec_obj_name} List', 'show_sec_objs.png', command=self._show_sec_panel),
            'create': self._create_sidebar_button('Create', 'create.png', command=self._create_object),
            'modify': self._create_sidebar_button('Modify', 'edit.png', command=self._edit_object),
            'page': self._create_sidebar_button('Page', 'page.png', command=self._page_object),
            'remove': self._create_sidebar_button('Remove', 'delete.png', command=self._delete_object),
            'exit': self._create_sidebar_button('Exit', 'exit.png', command=self._exit_program),
            'settings': self._create_sidebar_button('Settings', 'settings.png', command=self._show_set_panel),
            'generate_objects': self._create_sidebar_button('Generate Objs', 'generate.png', command=self.main_content_panel._debug_gen_mainobjs),
            'page_active': self._create_sidebar_button('Page Active', 'page.png', command = self.main_content_panel._page_active)
        }

        # Pack the logo and spacer
        self.image_container.pack(pady=10)
        self.spacer.pack(pady=5)
        self._pack_sidebar_buttons()

        # Start minimized
        self._minimize()

    def _create_sidebar_button(self, text, icon_filename, command=None):
        """Factory function to create buttons with icons and labels."""
        try:
            icon_path = os.path.join(IMG_DIR, icon_filename)
            icon_image = Image.open(icon_path).resize((42, 42))
            icon = ImageTk.PhotoImage(icon_image)
        except FileNotFoundError:
            icon = tk.PhotoImage(width = 42, height = 42)

        if local_state['config']['theme'] == 'super_dark':
            _fg_color = local_state['mc_bg_color']
        else:
            _fg_color = local_state['side_fg_color']

        button = tk.Button(
            self,
            text = text,
            font = ("Arial", 16),
            image = icon,
            compound = 'left',
            padx = 5,
            pady = 5,
            width = int(self.winfo_width()- 5),
            command=command,
            bg = self.bg_color,
            fg = _fg_color,
            borderwidth = 0,
            relief = 'flat',
            activebackground = self.bg_color
        )

        button.icon = icon
        return button

    def _pack_sidebar_buttons(self):
        """Pack all buttons with their current state (minimized or maximized)."""
        _btn_show_mainobj_name = f'show_{local_state["config"]["main_object_name"].capitalize()}_list'
        spacer_items = [_btn_show_mainobj_name, 'create']

        for key, btn in self.buttons.items():
            if key in spacer_items:
                if local_state['screen_height'] <= 1000:
                    btn.pack(pady = (30, 8), anchor = 'center')
                else:
                    btn.pack(pady = (40, 8), anchor='center')

            elif key in ['settings', 'exit']:
                btn.pack(pady = (8, 8), side = 'bottom', anchor = 'center')

            elif key in ['generate_objects', 'page_active']:
                if local_state['config']['enable_debug']:
                    btn.pack(pady = (8, 8), side = 'bottom', anchor = 'center')
                else:
                    pass
            else:
                btn.pack(pady = (8, 8), anchor='center')

    def _minimize(self):
        self.configure(width = self.current_width)
        self.is_minimized = True

        self.image_container.config(text='')

        # Update Sidebar Buttons To Display Icons Only
        for btn in self.buttons.values():
            btn.config(compound = 'top', text = '')
            btn.pack_configure(anchor = 'center')

    def _maximize(self):
        """Maximize the sidebar (show icons with labels)."""
        self.configure(width = self.max_width)
        self.is_minimized = False

        self.image_container.config(text='NMR')
        # Update Sidebar Buttons To Show Icons + Text
        for key, btn in self.buttons.items():
            _label_text = key.replace('_', ' ').title()
            btn.config(compound = 'left', text = _label_text)
            btn.pack_configure(anchor='w')

    def _toggle(self):
        """Toggle between minimized and maximized states."""
        if self.is_minimized:
            self._maximize()
        else:
            self._minimize()

    def _generate_objects(self):
        """Call the generate_debug_objectss method of the MainContentPanel."""
        if self.main_content_panel:
            self.main_content_panel.generate_debug_objects()

    def _show_main_panel(self):
        """Switch to the main content panel."""
        _main_panel = local_state['mc_panel_ref']
        _active_panel = local_state['active_panel_ref']

        _active_panel.grid_remove()

        update_local_state('active_panel_ref', _main_panel)

        _main_panel.grid()
        _main_panel.lift()

    def _show_sec_panel(self):
        """Switch to the sec content panel."""
        _active_panel = local_state['active_panel_ref']
        _sec_panel = local_state['sec_panel_ref']

        _active_panel.grid_remove()

        update_local_state('active_panel_ref', _sec_panel)

        _sec_panel.grid()
        _sec_panel.lift()
    
    def _show_set_panel(self):
        _set_panel = local_state['set_panel_ref']
        _active_panel = local_state['active_panel_ref']

        _active_panel.grid_remove()

        update_local_state('active_panel_ref', _set_panel)

        _set_panel.grid()
        _set_panel.lift()

    def _create_object(self):
        pass

    def _edit_object(self):
        pass

    def _page_object(self):
        pass

    def _delete_object(self):
        pass

    def _exit_program(self):
        exit(0)

class StatusPanel(tk.Frame):
    def __init__(self, parent, height, width, *args, **kwargs):
        super().__init__(parent, *args, **kwargs)

        self.pack_propagate(False)
        self.configure(bg = local_state['side_bg_color'], height = height, width = width)
        
        if local_state['config']['theme'] == 'super_dark':
            _fg_color = local_state['mc_bg_color']
        else:
            _fg_color = local_state['side_fg_color']
        
        _bg_color = local_state['side_bg_color']

        _lbl_connection_title = Label(self, text = 'Connection Status:', 
                                    font = ('Arial', 28), 
                                    fg = _fg_color, 
                                    bg = _bg_color)
        
        self.lbl_connection_state = Label(self, text = 'Not Connected',
                                    font = ('Arial', 28),
                                    fg = _fg_color,
                                    bg = _bg_color)
        
        _frm_spacer = tk.Frame(self,
                               width = int(width / 4), 
                               bg = _bg_color)

        _client_info_text = f'{local_state['config']['client_name']} @ {local_state['config']['client_position']}'
        self.lbl_client_info = tk.Label(self, text = _client_info_text,
                                     font = ('Arial', 28),
                                     fg = _fg_color,
                                     bg = _bg_color)
        
        self.grid_columnconfigure(0, weight = 0)
        self.grid_columnconfigure(1, weight = 1)
        self.grid_columnconfigure(2, weight = 1)
        self.grid_columnconfigure(3, weight = 1)

        _lbl_connection_title.grid(row = 0, column = 0, sticky = 'ne')
        self.lbl_connection_state.grid(row = 0, column = 1, sticky = 'nw')
        _frm_spacer.grid(row = 0, column = 2)
        self.lbl_client_info.grid(row = 0, column = 3, sticky = 'ne')

def get_timestamp(include_month = False):
    if include_month:
        return time.strftime('%m/%d/%y @ %H:%M:%S')
    else:
        return time.strftime('%H:%M:%S')
    
def get_error_message(_e, _catagory = 'general'):
    _error_messages = {
        'configuration': {FileNotFoundError: lambda e: f'No config file was detected and one could not be created.\nExpected File Location: {e}',
                        PermissionError: lambda e: f'No config file was detected and NMR does not have permission to write a new one to disk.\n Error: {e}',
                        IOError: lambda e: f'No config file was detected and disk is too busy to write a new one.\nError: {e}',
                        OSError: lambda e: f'No config file was detected and an OS error occured when attempting to create one.\nError: {e}'
                        },

        'mqtt': {TypeError: lambda e: f'Programming error. Attempted to split received message before decoding.\nError: {e}',
                UnicodeDecodeError: lambda e: f'Received message with non-UTF-8 characters.\nError: {e}',
                AttributeError: lambda e: f'Received blank or unexpected message type.\nError: {e}',
                ValueError: lambda e: f'Received message with missing or incorrect delimiter.\nError: {e}'
                },

        'to_logic_thread_queue': {ValueError: lambda e: f'Data returned from queue is not tuple.\nError: {e}',
                                Empty: lambda e: f'Queue is empty and empty queue errors are not ignored.\nError: {e}'
                                },
        
        'psk_encrypt_decrypt': {ValueError: lambda e: f'This error may have occured for several reasons. Please verify the supplied PSKs are of the correct, 32 character hexidecimal format.\nError: {3}',
                                TypeError: lambda e: f'Invalid key type. Supplied key is not in bytes format.\nError: {e}'}
    }
    
    _error_catagory = _error_messages.get(_catagory)
    if _error_catagory: 
        _message_function = _error_messages.get(type(_e))
        if _message_function: return _message_function(_e)
    
    return None

def generate_default_config(parser):
    _default_config = {
        'GUI': {
            'fullscreen': 'True',
            'vkeybaord': 'True',
            'theme': 'dark',
            'main_object_name': 'Order',
            'main_obj_subtitle': 'Phone Number',
            'main_obj_flags_enabled': False,
            'main_obj_flag_a_name': 'Dessert',
            'main_obj_flag_b_name': 'Milkshake',
            'sec_object_name': '86',
            'sec_obj_flag_a_name': 'Limited',
            'sec_obj_flag_b_name': 'O/S',
            'sec_obj_flags_enabled': False,
            'enable_masking': True,
            'debug': 'False'
        },

        'NETWORK': {
            'broker_ip': '',
            'broker_qos': '1',
            'broker_port': '1883',
        },

        'CLIENT': {
            'client_id': '',
            'client_audience': '',
            'client_name': '',
            'client_position': '',
            'client_password': '',
        },

        'SECRETS': {
            'preshared_key': '',
            'backup_preshared_key': '',
            'expiration_date': '',
        }
    }

    for section, values in _default_config.items():
        parser[section] = values

    return parser

def write_config_to_file(parser = None):
    ''' Writes current program_state '''
    if parser is None:
        parser.read_dict(local_state['config'])

    try:
        with open(CONFIG_FILE, 'w') as file:
            parser.write(file)

    except Exception as e:
        err_function = 'write_config_to_file'
        err_action = 'write_default_config'
        err_message = get_error_message(e, 'config')

        if err_message:
            local_state['to_logic_thread'].put((f'report_error,crit,False,False,{err_function}: {err_action},{err_message}'))
        else:
            local_state['to_logic_thread'].put((f'report_error,crit,False,False,{err_function}: {err_action},{e}'))

def get_config():
    ''' Retrieves stored configuration or creates a new config file / loads defaults
        if no config file is found / accessible '''
    global parser
    parser = configparser.ConfigParser()
    config = {}

    if not os.path.exists(CONFIG_FILE):
        parser = generate_default_config(parser)
        write_config_to_file(parser)
            
    else:
        try:
            parser = configparser.ConfigParser()
            parser.read(CONFIG_FILE)
        except Exception as e:
            err_message = get_error_message(e, 'config')

            if err_message:
                local_state['req_to_tk_thread'].put((f'error_report,crit,True,True,get_config: parser.read(CONFIG_FILE),{err_message}'))
    
    config = {'fullscreen': parser.getboolean('GUI', 'fullscreen', fallback = True),
            'vkeyboard': parser.getboolean('GUI', 'vkeyboard', fallback = True),
            'theme': parser.get('GUI', 'theme', fallback = 'dark'),
            'main_object_name': parser.get('GUI', 'main_object_name', fallback = 'Order'),
            'main_obj_subtitle': parser.get('GUI', 'main_obj_subtitle', fallback = 'Phone Number'),
            'main_flags_enabled': parser.getboolean('GUI', 'main_flags_enabled', fallback = False),
            'main_obj_flag_a_name': parser.get('GUI', 'main_obj_flag_a_name', fallback = 'Dessert'),
            'main_obj_flag_b_name': parser.get('GUI', 'main_obj_flag_b_name', fallback = 'Milkshake'),
            'sec_object_name': parser.get('GUI', 'sec_object_name', fallback = '86'),
            'sec_flag_a_name': parser.get('GUI', 'sec_flag_a_name', fallback = 'Limited'),
            'sec_flag_b_name': parser.get('GUI', 'sec_flag_b_name', fallback = 'O/S'),
            'sec_flags_enabled': parser.get('GUI', 'sec_flags_enabled', fallback = False),
            'enable_masking': parser.get('GUI', 'enable_masking', fallback = True),
            'enable_debug': parser.get('GUI','debug', fallback = False),
            'broker_ip': parser.get('NETWORK', 'broker_ip', fallback = '192.168.1.1'),
            'broker_port': parser.get('NETWORK', 'broker_port', fallback = '1883'),
            'broker_qos': parser.get('NETWORK', 'broker_qos', fallback = '1'),
            'client_id': parser.get('CLIENT', 'client_id', fallback = 'example_id'),
            'client_audience': parser.get('CLIENT', 'client_audience', fallback = 'example_audience'),
            'client_name': parser.get('CLIENT', 'client_name', fallback = 'Example Name'),
            'client_position': parser.get('CLIENT', 'client_position', fallback = 'example_position'),
            'client_password': parser.get('CLIENT', 'client_password', fallback = 'example_password'),
            'psk': parser.get('SECRETS', 'client_psk', fallback = 'EXAMPLEb712e17c9614e2871657d5eab21faba79a59f37000cf3afac3f9486ec'),
            'backup_psk': parser.get('SECRETS', 'client_backup_psk', fallback = 'EXAMPLEb712e17c9614e2871657d5eab21faba79a59f37000cf3afac3f9486ec'),
            'expiration_date': parser.get('SECRETS', 'client_psk_exp_date', fallback = '01/01/01')
            }
    
    if config: 
        config_initialized.set()
        return config

# Used to safely update program state - queues are updated directly
def update_local_state(key, value, section=None, sub_section=None):
    """
    Thread-safe way to live update program configuration and write
    changes to disk. Ensures that missing keys are initialized as needed.
    """
    with lock:
        if section is not None:
            if key not in local_state:
                local_state[key] = {}

            if section not in local_state[key]:
                local_state[key][section] = {}

            local_state[key][section][sub_section] = value

            if key == 'config':
                write_config_to_file()

        else:
            if key not in local_state:
                local_state[key] = {}

            # Handle flat dictionaries like obj_refs
            if isinstance(local_state[key], dict) and isinstance(value, dict):
                local_state[key].update(value)
            else:
                local_state[key] = value

def mqtt_thread():
    '''Handles MQTT client connections, disconnections, authentication, and communications.'''

    # Paho-MQTT requires certain callback functions to accept parameters like client, userdata, rc, msg, properties, and flags.
    # These parameters must be included even if unused. Do not remove them from the function definitions.

    # The client authenticates to the broker using standard protocols.
    # The broker then authenticates to the client using HMACs generated from PSKs and Nonces over the authentication topic.
    # Once the broker is authenticated, the client unsubscribes from the authentication topic and subscribes to the main topic.

    # Each communication has a 30-second timeout for both sides.
    global local_state
    verification_event = threading.Event()
    client = mqtt.Client(local_state['config']['client_id'])

    def _on_disconnect(client, userdata, rc, properties = None):
        if not local_state['manual_reconnect']:
            local_state['auth_state'] = False
#
# UPDATE QUEUE PUSH
#         
        local_state['req_to_logic_thread'].put(('mqtt_update','broker','diconnected'))
    
    def _on_connect(client, userdata, flags, rc, properties = None):
        if not local_state['manual_reconnect']: # Only for debug. Unsafe to use otherwise.
            _verify_broker()
    
    def _on_message(client, userdata, msg, properties = None):
        message = msg.payload.decode()

        if is_verifying_broker:
            # Expected format: client_id,response_type,payload
            _client_id, _response_type, rec_payload = message.split(',')

            if _client_id == local_state['config']['client']['client_id']:
                verification_event.set()
                
                _functions = {
                    'hmac_auth_req_ok': _verify_broker._generate_nonce,
                    'psk_refr_req_ok': _verify_broker._generate_nonce,
                    'hmac_auth_nonce_echo': _verify_broker._request_hmac,
                    'psk_refr_nonce_echo': _verify_broker._generate_psk,
                    'hmac_auth_hmac_resp': _verify_broker._compare_hmac,
                    'hmac_auth_echo': _verify_broker._set_auth,
                    'psk_refr_echo': _verify_broker._verify_new_psk
                }
                
                _action = _functions.get(_response_type)
                if _action:
                    _action(rec_payload)

        else:
            # Expected format: sender_id,audience_id,request_type,object_id,object_title,object_subtitle,object_flag_a,object_flag_b
            _processed_payload = []

            _split_payload = message.split(',', maxsplit = 7)
            _payload_header = _split_payload[:4]

            if _payload_header[2] in [local_state['config']['CLIENT']['client_id'], 
                                local_state['config']['CLIENT']['client_role']]:
               
                if _payload_header[2] == 'create_object': 
                    _payload_footer = _split_payload[4:]
                    _processed_payload.extend(_payload_header)
                    _processed_payload.extend(_payload_footer)
                else:
                    _processed_payload.extend(_payload_header)

                local_state['to_logic_thread'].put(_processed_payload)

    def _publish(topic, payload):
        _qos = local_state['config']['NETWORK']['broker_qos']
        client.publish(topic, payload, _qos)

    def _verify_broker():
        ''' Handles broker-to-client authentication '''
        # Every step has a 30 second timeout. If a message is not received the connection is terminated.
        global is_verifying_broker
        _nonce = None

        is_verifying_broker = True

        topic = 'authentication'
        client.subscribe(topic)

        psk_exp_obj = datetime.strptime(local_state['config']['SECRETS']['expiration_date'], '%m/%d/%y')
        today = datetime.today()

        # Determines the type of request to send - If PSK is expired, requests a refresh using backup PSK
        if psk_exp_obj >= today.date():
            request_type = f'hmac_auth_req'
        elif psk_exp_obj < today.date():
            request_type = f'hmac_refr_req'
        
        client_id = local_state['config']['CLIENT']['client_id']

        payload = f'{request_type},{client_id}'
        _publish(topic, payload)

        verification_event.wait(timeout = 30)
        if not verification_event.is_set(): _abort_auth('_verify_broker', 'timeout')

        def _abort_auth(function, reason):
            local_state['to_logic_thread'].put((f'report_error,False,True,broker auth failed: {function}: {reason}, Failed to authenticate broker. Please verify network settings and try again.'))
            client.disconnect()
            
        def _generate_nonce(rec_payload):
            _nonce = secrets.token_hex(length = 32)
            payload = f'{client_id},gen_nonce,{_nonce}'
            verification_event.clear()
            # Confirming received nonce with broker
            _publish(topic, payload)

            verification_event.wait(timeout = 30)
            if not verification_event.is_set(): _abort_auth('_generate_nonce', 'timeout')

        def _request_hmac(rec_payload):
            payload = f'{client_id},hmac_auth_req_hmac,none'

            verification_event.clear()
            _publish(topic, payload)

            verification_event.wait(timeout = 30)
            if not verification_event.is_set(): _abort_auth('_request_hmac', 'timeout')
        
        def _compare_hmac(rec_payload):
            _encoded_psk = local_state['config']['SECRETS']['preshared_key'].encode()
            _expected_hmac = hmac.new(_encoded_psk, _nonce, hashlib.sha256).hexdigest()
            del _nonce
            del _encoded_psk

            if not _expected_hmac == rec_payload: 
                payload = f'{client_id},hmac_auth_req_resp,hmac_failure'
                _publish(topic, payload)
                _abort_auth('_compare_hmac', 'received invalid hmac')
            
            else:
                verification_event.clear()
                payload = f'{client_id},hmac_auth_verify_ok,hmac_ok'
                _publish(topic, payload)

                verification_event.wait(timeout = 30)
                if not verification_event.is_set(): _abort_auth('_compare_hmac', 'timeout')
            
        def _set_auth(rec_payload):
            if rec_payload == 'hmac_ok':
                local_state['auth_state'] = True

            else:
                payload = f'{client_id},hmac_auth_req_final','no_response'
                _publish(topic, payload)
                _abort_auth('_finalize_hmac_auth', "hmac not ok'd")

        def _encrypt_psk(_old_psk, _new_psk):
            
            if isinstance(_old_psk, str):
                _old_psk = _old_psk.encode('utf-8')
            if isinstance(_new_psk, str):
                _new_psk = _new_psk.encode('utf-8')

            if len(_old_psk) == 32 and len(_new_psk) == 32:
                _cipher = Cipher(algorithms.AES(_old_psk), modes.CFB(_nonce), backend=default_backend())
                _encryptor = _cipher.encryptor()

                _padder = padding.PKCS7(algorithms.AES.block_size).padder()
                _padded_new_psk = _padder.update(_new_psk) + _padder.finalize()

                _encrypted_psk = _encryptor.update(_padded_new_psk) + _encryptor.finalize()

                return _encrypted_psk

            else:
                local_state['to_logic_thread'].put('report_error,crit,True,True,_encrypt_psk: None,Unable to encrypt new PSK for transmission. Please ensure PSK is of valid 32 character hexidecimal format.')
                
                return None

        def _generate_psk(rec_payload):
            update_local_state('new_psk', secrets.token_hex(32))
            update_local_state('psk_cipher_text', 
                                _encrypt_psk(local_state['config']['SECRETS']['psk'], 
                                local_state('psk_cipher_text')
                                ))

            payload = f'{client_id},psk_refr_new_psk,{local_state["psk_cipher_text"]}'
            _publish(topic, payload)

            verification_event.wait(timeout = 30)
            if not verification_event.is_set(): 
                with lock:
                    del local_state['new_psk'], local_state['psk_cipher_text']
                _abort_auth('_generate_psk', 'timeout')

        def _verify_new_psk(rec_payload):
            if rec_payload == local_state['psk_cipher_text']:
                _payload = f'{client_id},psk_refr_ok,none'

                verification_event.clear()
                _publish(topic, _payload)

                verification_event.wait(timeout = 30)
                if not verification_event.is_set(): _abort_auth('_verify_new_psk', 'timeout')
        
        def _finalize_new_psk(rec_payload):
            update_local_state('config', local_state['new_psk'],'SECRETS', 'preshared_key')
            with lock:
                del local_state['psk_cipher_text'], local_state['new_psk']

            _new_expiration_date = datetime.today() + relativedelta(months=3)
            _new_expiration_date_str = _new_expiration_date.strftime('%m/%d/%y')
            update_local_state('config', _new_expiration_date_str, 'SECRETS', 'expiration_date')
            
            write_config_to_file()

            client.disconnect()
            client.reconnect()

    client.on_connect = _on_connect
    client.on_disconnect = _on_disconnect
    client.on_message = _on_message

def logic_thread():
    global local_state

    def _notify_user(_title, _message, _timeout=10_000): # 1,000ms = 1s
        # Displays a non-blocking, default-ok messagebox
        """ def create_messagebox():
            msg_box = Toplevel(root)
            msg_box.title(_title)

            _label = Label(msg_box, text=_message, padx=20, pady=10)
            _ok_button = Button(msg_box, text="OK", command=msg_box.destroy)

            _label.pack()
            _ok_button.pack(pady=5)

            # Set a timer to automatically invoke the OK button after `_timeout` ms
            msg_box.after(_timeout, _ok_button.invoke)

        root.after(0, create_messagebox) """

    def _report_error(_level, _stop, _alert_user, _admin_desc, _user_desc):
        ''' Logs and optionally exits the program and / or reports errors to the user '''

        _ts = get_timestamp(True)

        try:
            with open(LOG_FILE, 'a') as file:
                file.write(f'{_ts}   {_admin_desc}')
        
        except Exception as _e:
            messagebox.showerror(f'Error', 'An error has occured while attempting to log an error.\nThis may be a result of several issues.\nError: {_e}')

        if not _stop:
            _exit_message = 'The program will continue to run but user is advised to report this issue.'
        else:
            _exit_message = 'The program cannot continue to run and the user is advised to report this issue.'

        if _alert_user:
            _notify_user(f'Type: {_level}', f'{_user_desc}\n{_exit_message}', None)

    def _create_object(rec_payload = None):
        return
    
    def _edit_object(rec_payload = None):
        return

    def _check_queue():
        _actions = {
            'create_object': _create_object,
            'edit_object': _edit_object,
        }

        while not local_state['to_logic_thread'].empty():
            try:
                rec_payload = local_state['to_logic_thread'].get()
                _action = _actions.get(rec_payload[2])
                _action(rec_payload)
            
            except Exception as e:
                get_error_message(e, 'to_logic_thread_queue')
        
        threading.Timer(1.0, _check_queue).start()

        _check_queue()

def tk_thread():

    global local_state

    root = tk.Tk()
    root.title(f'No More Running v{PROG_VER}')
    root.config(bg='#2B2B2B')

    _root_min_width = 1024
    _root_min_height = 600
    _root_max_width = 1920
    _root_max_height = 1080
    _screen_width = root.winfo_screenwidth()
    _screen_height = root.winfo_screenheight()
    _root_fullscreen = local_state['config']['fullscreen']
    
    if platform.system() == "Linux":
        _icon_path = os.path.join(IMG_DIR, 'logo.png')
        _icon = PhotoImage(file = _icon_path)
        root.iconphoto(True, _icon)
    else:
        root.iconbitmap(ICO_PATH)

    if _screen_height < _root_min_height or _screen_width < _root_min_width:
        exit(0)

    if not _root_fullscreen:
        if _screen_height > _root_max_height:
            _final_height = int(_root_max_height * 0.75)
        else:
            _final_height = int(_screen_height * 0.75)

        if _screen_width > _root_max_width:
            _final_width = int(_root_max_width * 0.75)
        else:
            _final_width = int(_screen_width * 0.75)

        root.minsize(_root_min_width, _root_min_height)
        root.maxsize(_root_max_width, _root_max_height)
        root.geometry(f'{_final_width}x{_final_height}')
        update_local_state('screen_height', int(_final_height))

    else:
        root.attributes('-fullscreen', True)
        update_local_state('screen_height', int(_screen_height))

    update_local_state('screen_width', int(_screen_width))

    min_sidebar_width = int(_root_min_width / 12)
    max_sidebar_width = int(_root_max_width / 8)

    main_content_panel = ContentPanel(root)
    sec_content_panel = ContentPanel(root, mode = 'sec')
    settings_content_panel = ContentPanel(root)

    sidebar = SideBar(root, main_content_panel = main_content_panel, min_width = min_sidebar_width, max_width = max_sidebar_width)
    status_panel = StatusPanel(root, height = (root.winfo_height() / 18), width = int(root.winfo_width() - sidebar.winfo_width()))
    root.grid_rowconfigure(0, weight=1)
    root.grid_columnconfigure(1, weight=1)

    main_content_panel.grid(row = 0, column = 1, stick = 'nsew')
    sidebar.grid(row = 0, rowspan = 2, column = 0, sticky="ns")
    status_panel.grid(row = 1, column = 1, sticky = 'ew')

    sec_content_panel.grid(row = 0, column = 1, stick = 'nsew')
    settings_content_panel.grid(row = 0, column = 1, stick = 'nsew')
    sec_content_panel.grid_remove()
    settings_content_panel.grid_remove()

    update_local_state('active_panel_ref', main_content_panel)

    update_local_state('mc_panel_ref', main_content_panel)
    update_local_state('sec_panel_ref', sec_content_panel)
    update_local_state('set_panel_ref', settings_content_panel)

    root.resizable(False, False)

    pride_colors = [
        (228, 3, 3),    # Red
        (255, 140, 0),  # Orange
        (255, 237, 0),  # Yellow
        (0, 128, 38),   # Green
        (0, 77, 255),   # Blue
        (117, 7, 135)   # Violet
    ]


    def _interpolate_color(color1, color2, factor):
        r1, g1, b1 = color1
        r2, g2, b2 = color2
        r = int(r1 + (r2 - r1) * factor)
        g = int(g1 + (g2 - g1) * factor)
        b = int(b1 + (b2 - b1) * factor)

        return f"#{r:02x}{g:02x}{b:02x}"
    
    def _animate_background():
        global gradient_step, current_color
        factor = (gradient_step % 100) / 100
        next_color = _interpolate_color(pride_colors[current_color], pride_colors[(current_color + 1) % len(pride_colors)], factor)
        main_content_panel.configure(bg=next_color)

        gradient_step += 1
        if gradient_step % 100 == 0:
            current_color = (current_color + 1) % len(pride_colors)
        
        main_content_panel.after(60, _animate_background)

    if local_state['config']['theme'] == 'pride':
        global gradient_step, current_color
        gradient_step = 0
        current_color = 0
        _animate_background()

    root.update_idletasks() # Sidebar isn't drawn on screen w/o this. Forces redraw.
    root.mainloop()

def app_start():

    global local_state

    local_state = {
        'config':get_config(),
        'main_obj_refs': {}, # Holds all main and sec obj references with UUID as key
        'sec_obj_refs': {},
        'mc_panel_ref': None,
        'sec_panel_ref': None,
        'set_panel_ref': None,
        'active_panel_ref': None,
        'auth_state': False,
        'manual_reconnect': False,
        'side_bg_color': '',
        'side_fg_color': '',
        'mc_bg_color': '',
        'mc_fg_color': '',
        'accent_bg_color': '',
        'accent_fg_color': '',
        'screen_width': None,
        'screen_height': None,
        'is_object_active': False,
        'active_obj_id': None,
        'req_to_mqtt_thread': Queue(),
        'req_to_tk_thread': Queue(),
        'obj_to_tk_thread': Queue(),
        'req_to_logic_thread': Queue(),
        'obj_to_logic_thread': Queue(),
    }
    
    themes = {
        'light': {
            'mc_bg_color': '#E5D9F2',
            'mc_fg_color': '#000000',
            'side_bg_color': '#A594F9',
            'side_fg_color': '#000000',
            'accent_color': '#A594F9',
            'accent_fg_color': '#000000',
            'accent_bg_color': '#A594F9'
        },

        'light_blue': {
            'mc_bg_color': '#89A8B2',
            'mc_fg_color': '#000000', 
            'side_bg_color': '#B3C8CF',
            'side_fg_color': '#000000',
            'accent_color': '#B3C8CF',
            'accent_fg_color': '',
            'accent_bg_color': ''
        },

        'light_green': {
            'mc_bg_color': '#C2FFC7',
            'mc_fg_color': '#000000',
            'side_bg_color': '#9EDF9C',
            'side_fg_color': '#000000',
            'accent_color': '#9EDF9C',
            'accent_fg_color': '',
            'accent_bg_color': ''
        },

        'dark': {
            'mc_bg_color': '#2B2B2B',
            'mc_fg_color': '#0F0F0F',
            'side_bg_color': '#3C3C3C',
            'side_fg_color': '#F0F0F0',
            'accent_color': '#4F4F4F',
            'accent_fg_color': '#0F0F0F',
            'accent_bg_color': '#F0F0F0'
        },

        'high_contrast_cyan': {
            'mc_bg_color': '#000000',
            'mc_fg_color': '#F0F0F0',
            'side_bg_color': '#00BBBB',
            'side_fg_color': '#000000',
            'accent_color': '#00BBBB',
            'accent_fg_color': '',
            'accent_bg_color': ''
        },

        'high_contrast_red': {
            'mc_bg_color': '#000000',
            'mc_fg_color': '#F0F0F0',
            'side_bg_color': '#BB0000',
            'side_fg_color': '#FFFFFF',
            'accent_color': '#BB0000',
            'accent_fg_color': '',
            'accent_bg_color': ''
        },

        'high_contrast_purple': {
            'mc_bg_color': '#000000',
            'mc_fg_color': '#F0F0F0',
            'side_bg_color': '#8D00FF',
            'side_fg_color': '#000000',
            'accent_fg_color': '',
            'accent_bg_color': ''
        },

        'super_dark': {
            'mc_bg_color': '#000000',
            'mc_fg_color': '#3F3F3F',
            'side_bg_color': '#3F3F3F',
            'side_fg_color': '#FFFFFF',
            'accent_fg_color': '#FFFFFF',
            'accent_bg_color': '#3F3F3F'
        },

        'pride': {
            'mc_bg_color': '#F0F0F0',
            'mc_fg_color': '#0F0F0F',
            'side_bg_color': '#F0F0F0',
            'side_fg_color': '#000000',
            'accent_fg_color': '#F0F0F0',
            'accent_bg_color': '#0F0F0F'
        }
    }


    selected_theme = local_state['config']['theme']
    theme_colors = themes.get(selected_theme, themes['light'])
    local_state.update(theme_colors)

    mqtt_thread_obj = threading.Thread(target = mqtt_thread, daemon = True)
    logic_thread_obj = threading.Thread(target = logic_thread, daemon = True)

    config_initialized.wait(timeout = 30)

    if not config_initialized.is_set():
        with open(LOG_FILE, 'a') as file:
            _ts = get_timestamp(True)
            file.write(f'{_ts}  Configuration initialization timeout.')

    else:
        mqtt_thread_obj.start()
        logic_thread_obj.start()

    tk_thread()

if __name__ == '__main__':
    app_start()
    exit(0)<|MERGE_RESOLUTION|>--- conflicted
+++ resolved
@@ -97,28 +97,8 @@
         self.num_rows = 3
         self.objs_per_page = 12
         self.grid_tracker = [[None for _ in range(self.num_columns)] for _ in range(self.num_rows)]
-<<<<<<< HEAD
-        self.current_main_page = 1
-        self.current_sec_page = 1
-        self.mode = mode
-
-        self.main_objs = list(local_state['main_obj_refs']) if mode == 'main' and local_state['main_obj_refs'] else []
-        self.sec_objs = list(local_state['sec_obj_refs']) if mode == 'sec' and local_state['sec_obj_refs'] else []
-        
-        if mode == 'main':
-            self.total_main_pages = max((len(self.main_objs) + self.objs_per_page - 1) // self.objs_per_page, 1)
-        elif mode == 'sec':
-            self.total_sec_pages = max((len(self.sec_objs) + self.objs_per_page - 1) // self.objs_per_page, 1)
-
-        if self.main_objs and self.mode == 'main':
-            self.populate_grid(self.current_main_page, self.mode)
-        elif self.sec_objs and self.mode == 'sec':
-            self.populate_grid(self.current_sec_page, self.mode)
-
-=======
-        
->>>>>>> a2458a94
-        self.grid_columnconfigure(0, weight = 1)
+
+        self.grid_columnconfigure(0, weight = 0)
         self.grid_columnconfigure(1, weight = 1)
         self.grid_columnconfigure(2, weight = 1)
         self.grid_columnconfigure(3, weight = 1)
@@ -348,15 +328,9 @@
             flag_a_val = _flag_a,
             flag_b_val = _flag_b,
         )
-<<<<<<< HEAD
 
         sec_obj.pack(fill='x', padx=0, pady=1)
 
-=======
-
-        sec_obj.pack(fill='x', padx=0, pady=1)
-
->>>>>>> a2458a94
     def _debug_gen_secobjs(self):
         """Generate and add sample objects to the panel for debugging purposes."""
         object_creation_thread = threading.Thread(target = self.instatiate_main_obj, daemon = True)
@@ -462,12 +436,8 @@
         if self.subtitle_enabled:
             self.lbl_subtitle = tk.Label(self,
                                             text = _init_subtitle_val,
-                                            bg = self.inactive_bg,
-<<<<<<< HEAD
+                                            bg = self.fill_color,
                                             fg = self.fg_color,
-=======
-                                            fg = self.accent_fg_color,
->>>>>>> a2458a94
                                             font = ('Arial', 14),
                                             anchor = 'w')
 
@@ -506,12 +476,8 @@
             self.lbl_flag_a = tk.Label(self,
                                         text = _flag_a_name,
                                         font = ('Arial', 16),
-                                        bg = self.inactive_bg,
-<<<<<<< HEAD
+                                        bg = self.fill_color,
                                         fg = self.fg_color)
-=======
-                                        fg = self.accent_fg_color)
->>>>>>> a2458a94
             
             self.cont_flag_a = tk.Label(self,
                                         image = self.img_flag_a,
@@ -520,12 +486,8 @@
             self.lbl_flag_b = tk.Label(self,
                                         text = _flag_b_name,
                                         font = ('Arial', 16),
-                                        bg = self.inactive_bg,
-<<<<<<< HEAD
+                                        bg = self.fill_color,
                                         fg = self.fg_color)
-=======
-                                        fg = self.accent_fg_color)
->>>>>>> a2458a94
             
             self.cont_flag_b = tk.Label(self,
                                             image = self.img_flag_b,
@@ -562,7 +524,6 @@
 
     # Helper to generate points for an arc
         def generate_arc_points(x, y, radius, start_angle, end_angle, steps):
-<<<<<<< HEAD
 
             points = []
             for step in range(steps + 1):
@@ -584,29 +545,6 @@
         # Draw the filled background
         self.create_polygon(filled_points, fill=fill, outline="", smooth=True)
 
-=======
-
-            points = []
-            for step in range(steps + 1):
-                angle = radians(start_angle + step * (end_angle - start_angle) / steps)
-                points.append((x + radius * cos(angle), y + radius * sin(angle)))
-            return points
-
-        # Generate points for the filled rounded rectangle
-        filled_points = []
-        # Top-left corner
-        filled_points += generate_arc_points(radius, radius, radius, 180, 270, steps)
-        # Top-right corner
-        filled_points += generate_arc_points(self.width - radius, radius, radius, 270, 360, steps)
-        # Bottom-right corner
-        filled_points += generate_arc_points(self.width - radius, self.height - radius, radius, 0, 90, steps)
-        # Bottom-left corner
-        filled_points += generate_arc_points(radius, self.height - radius, radius, 90, 180, steps)
-
-        # Draw the filled background
-        self.create_polygon(filled_points, fill=fill, outline="", smooth=True)
-
->>>>>>> a2458a94
         # Generate points for the border
         border_points = []
         # Top-left corner
